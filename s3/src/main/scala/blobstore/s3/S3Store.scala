/*
Copyright 2018 LendUp Global, Inc.

   Licensed under the Apache License, Version 2.0 (the "License");
   you may not use this file except in compliance with the License.
   You may obtain a copy of the License at

     http://www.apache.org/licenses/LICENSE-2.0

   Unless required by applicable law or agreed to in writing, software
   distributed under the License is distributed on an "AS IS" BASIS,
   WITHOUT WARRANTIES OR CONDITIONS OF ANY KIND, either express or implied.
   See the License for the specific language governing permissions and
   limitations under the License.
*/
package blobstore
package s3

import java.io.{InputStream, PipedInputStream, PipedOutputStream}

<<<<<<< HEAD
import cats.effect.{Concurrent, ContextShift}
=======
import cats.effect.{Blocker, Concurrent, ContextShift}
>>>>>>> 86bc933e
import cats.syntax.functor._
import cats.syntax.flatMap._
import fs2.{Chunk, Pipe, Stream}

import scala.jdk.CollectionConverters._
import com.amazonaws.services.s3.AmazonS3
import com.amazonaws.services.s3.model._
import com.amazonaws.services.s3.transfer.{TransferManager, TransferManagerBuilder}

final class S3Store[F[_]](transferManager: TransferManager, objectAcl: Option[CannedAccessControlList] = None, sseAlgorithm: Option[String] = None, blocker: Blocker)(implicit F: Concurrent[F], CS: ContextShift[F]) extends Store[F] {

<<<<<<< HEAD
final case class S3Store[F[_]](transferManager: TransferManager, objectAcl: Option[CannedAccessControlList] = None, sseAlgorithm: Option[String] = None, blockingExecutionContext: ExecutionContext)(implicit F: Concurrent[F], CS: ContextShift[F]) extends Store[F] {

  final val s3: AmazonS3 = transferManager.getAmazonS3Client
=======
  val s3: AmazonS3 = transferManager.getAmazonS3Client
>>>>>>> 86bc933e

  private def _chunk(ol: ObjectListing): Chunk[Path] = {
    val dirs: Chunk[Path] = Chunk.seq(ol.getCommonPrefixes.asScala.map(s =>
      Path(ol.getBucketName, s.dropRight(1), None, isDir = true, None)
    ))
    val files: Chunk[Path] = Chunk.seq(ol.getObjectSummaries.asScala.map(o =>
      Path(o.getBucketName, o.getKey, Option(o.getSize), isDir = false, Option(o.getLastModified))
    ))

    Chunk.concat(Seq(dirs, files))
  }

  override def list(path: Path): Stream[F, Path] = {
    Stream.unfoldChunkEval[F, () => Option[ObjectListing], Path] {
      // State type is a function that can provide next ObjectListing
      // initially we get it from listObjects, subsequent iterations get it from listNextBatchOfObjects
      () => Option(s3.listObjects(new ListObjectsRequest(path.root, path.key, "", Path.SEP.toString, 1000)))
    }{
      // to unfold the stream we need to emit a Chunk for the current ObjectListing received from state function
      // if returned ObjectListing is not truncated we emit the last Chunk and set up state function to return None
      // and stop unfolding in the next iteration
<<<<<<< HEAD
      getObjectListing => CS.evalOn(blockingExecutionContext)(F.delay{
=======
      getObjectListing => blocker.delay{
>>>>>>> 86bc933e
        getObjectListing().map { ol =>
          if (ol.isTruncated)
            (_chunk(ol), () => Option(s3.listNextBatchOfObjects(ol)))
          else
            (_chunk(ol), () => None)
        }
      })
    }
  }

  override def get(path: Path, chunkSize: Int): Stream[F, Byte] = {
<<<<<<< HEAD
    val is: F[InputStream] = CS.evalOn(blockingExecutionContext)(F.delay(s3.getObject(path.root, path.key).getObjectContent))
    fs2.io.readInputStream(is, chunkSize, closeAfterUse = true, blockingExecutionContext = blockingExecutionContext)
=======
    val is: F[InputStream] = blocker.delay(s3.getObject(path.root, path.key).getObjectContent)
    fs2.io.readInputStream(is, chunkSize, closeAfterUse = true, blocker = blocker)
>>>>>>> 86bc933e
  }

  override def put(path: Path): Pipe[F, Byte, Unit] = { in =>
    val init: F[(PipedOutputStream, PipedInputStream)] = F.delay {
      val os = new PipedOutputStream()
      val is = new PipedInputStream(os)
      (os, is)
    }

    val consume: ((PipedOutputStream, PipedInputStream)) => Stream[F, Unit] = ios => {
<<<<<<< HEAD
      val putToS3 = Stream.eval(CS.evalOn(blockingExecutionContext)(F.delay {
=======
      val putToS3 = Stream.eval(blocker.delay{
>>>>>>> 86bc933e
        val meta = new ObjectMetadata()
        path.size.foreach(meta.setContentLength)
        sseAlgorithm.foreach(meta.setSSEAlgorithm)
        transferManager.upload(path.root, path.key, ios._2, meta).waitForCompletion()
        objectAcl.foreach(acl => s3.setObjectAcl(path.root, path.key, acl))
        ()
      }))

      val writeBytes: Stream[F, Unit] =
        _writeAllToOutputStream1(in, ios._1, blocker).stream ++ Stream.eval(F.delay(ios._1.close()))

      putToS3 concurrently writeBytes
    }

    val release: ((PipedOutputStream, PipedInputStream)) => F[Unit] = ios => F.delay {
      ios._2.close()
      ios._1.close()
    }

    Stream.bracket(init)(release).flatMap(consume)
  }

  override def move(src: Path, dst: Path): F[Unit] = for {
    _ <- copy(src, dst)
    _ <- remove(src)
  } yield ()

<<<<<<< HEAD
  override def copy(src: Path, dst: Path): F[Unit] = CS.evalOn(blockingExecutionContext)(F.delay {
=======
  override def copy(src: Path, dst: Path): F[Unit] = blocker.delay {
>>>>>>> 86bc933e
    val meta = new ObjectMetadata()
    sseAlgorithm.foreach(meta.setSSEAlgorithm)
    val req = new CopyObjectRequest(src.root, src.key, dst.root, dst.key).withNewObjectMetadata(meta)
    transferManager.copy(req).waitForCompletion()
  })

<<<<<<< HEAD
  override def remove(path: Path): F[Unit] = CS.evalOn(blockingExecutionContext)(F.delay(s3.deleteObject(path.root, path.key)))
=======
  override def remove(path: Path): F[Unit] = blocker.delay(s3.deleteObject(path.root, path.key))
>>>>>>> 86bc933e
}

object S3Store {
  /**
    * Safely initialize S3Store and shutdown Amazon S3 client upon finish.
    *
    * @param functor  F[TransferManager] how to connect AWS S3 client
    * @param encrypt Boolean true to force all writes to use SSE algorithm ObjectMetadata.AES_256_SERVER_SIDE_ENCRYPTION
    * @return Stream[ F, S3Store[F] ] stream with one S3Store, AmazonS3 client will disconnect once stream is done.
    */
<<<<<<< HEAD
  def apply[F[_] : ContextShift](functor: F[TransferManager], encrypt: Boolean, blockingExecutionContext: ExecutionContext)(implicit F: Concurrent[F]): Stream[F, S3Store[F]] = {
=======
  def apply[F[_] : ContextShift](functor: F[TransferManager], encrypt: Boolean, blocker: Blocker)(implicit F: Concurrent[F]): Stream[F, S3Store[F]] = {
>>>>>>> 86bc933e
    val opt = if (encrypt) Option(ObjectMetadata.AES_256_SERVER_SIDE_ENCRYPTION) else None
    apply(functor, None, opt, blocker)
  }

  /**
    * Safely initialize S3Store using TransferManagerBuilder.standard() and shutdown client upon finish.
    *
    * NOTICE: Standard S3 client builder uses the Default Credential Provider Chain, see docs on how to authenticate:
    *         https://docs.aws.amazon.com/sdk-for-java/v1/developer-guide/credentials.html
    *
    * @param encrypt Boolean true to force all writes to use SSE algorithm ObjectMetadata.AES_256_SERVER_SIDE_ENCRYPTION
    * @return Stream[ F, S3Store[F] ] stream with one S3Store, AmazonS3 client will disconnect once stream is done.
    */
<<<<<<< HEAD
  def apply[F[_] : ContextShift](encrypt: Boolean, blockingExecutionContext: ExecutionContext)(implicit F: Concurrent[F]): Stream[F, S3Store[F]] = {
=======

  def apply[F[_] : ContextShift](encrypt: Boolean, blocker: Blocker)(implicit F: Concurrent[F]): Stream[F, S3Store[F]] = {
>>>>>>> 86bc933e
    val opt = if (encrypt) Option(ObjectMetadata.AES_256_SERVER_SIDE_ENCRYPTION) else None
    apply(F.delay(TransferManagerBuilder.standard().build()), None, opt, blocker)
  }

  /**
    * Safely initialize S3Store using TransferManagerBuilder.standard() and shutdown client upon finish.
    *
    * NOTICE: Standard S3 client builder uses the Default Credential Provider Chain, see docs on how to authenticate:
    *         https://docs.aws.amazon.com/sdk-for-java/v1/developer-guide/credentials.html
    *
    * @param sseAlgorithm SSE algorithm, ObjectMetadata.AES_256_SERVER_SIDE_ENCRYPTION is recommended.
    * @return Stream[ F, S3Store[F] ] stream with one S3Store, AmazonS3 client will disconnect once stream is done.
    */
<<<<<<< HEAD
  def apply[F[_] : ContextShift](sseAlgorithm: String, blockingExecutionContext: ExecutionContext)(implicit F: Concurrent[F]): Stream[F, S3Store[F]] =
    apply(F.delay(TransferManagerBuilder.standard().build()), None, Option(sseAlgorithm), blockingExecutionContext)
=======
  def apply[F[_] : ContextShift](sseAlgorithm: String, blocker: Blocker)(implicit F: Concurrent[F]): Stream[F, S3Store[F]] =
    apply(F.delay(TransferManagerBuilder.standard().build()), None, Option(sseAlgorithm), blocker)

>>>>>>> 86bc933e


  /**
    * Safely initialize S3Store using TransferManagerBuilder.standard() and shutdown client upon finish.
    *
    * NOTICE: Standard S3 client builder uses the Default Credential Provider Chain, see docs on how to authenticate:
    *         https://docs.aws.amazon.com/sdk-for-java/v1/developer-guide/credentials.html
    *
    * @return Stream[ F, S3Store[F] ] stream with one S3Store, AmazonS3 client will disconnect once stream is done.
    */
<<<<<<< HEAD
  def apply[F[_] : ContextShift](blockingExecutionContext: ExecutionContext)(implicit F: Concurrent[F]): Stream[F, S3Store[F]] =
    apply(F.delay(TransferManagerBuilder.standard().build()), None, None, blockingExecutionContext)
=======
  def apply[F[_] : ContextShift](blocker: Blocker)(implicit F: Concurrent[F]): Stream[F, S3Store[F]] =
    apply(F.delay(TransferManagerBuilder.standard().build()), None, None, blocker)
>>>>>>> 86bc933e



  /**
    * Safely initialize S3Store and shutdown Amazon S3 client upon finish.
    *
    * @param functor F[TransferManager] how to connect AWS S3 client
    * @param sseAlgorithm Option[String] Server Side Encryption algorithm
    * @return Stream[ F, S3Store[F] ] stream with one S3Store, AmazonS3 client will disconnect once stream is done.
    */
<<<<<<< HEAD
  def apply[F[_]](functor: F[TransferManager], sseAlgorithm: Option[String], blockingExecutionContext: ExecutionContext)(implicit F: Concurrent[F], CS: ContextShift[F])
  : Stream[F, S3Store[F]] = {
    fs2.Stream.bracket(functor)(tm => F.delay(tm.shutdownNow())).flatMap {
      tm => {
        fs2.Stream.eval(F.delay(S3Store[F](tm, None, sseAlgorithm, blockingExecutionContext)))
      }
    }
  }
=======
  def apply[F[_]](functor: F[TransferManager], sseAlgorithm: Option[String], blocker: Blocker)(implicit F: Concurrent[F], CS: ContextShift[F]): Stream[F, S3Store[F]] =
    fs2.Stream.bracket(functor)(tm => F.delay(tm.shutdownNow())).map(tm => new S3Store[F](tm, None, sseAlgorithm, blocker))
>>>>>>> 86bc933e

  /**
    * Safely initialize S3Store and shutdown Amazon S3 client upon finish.
    * @param functor F[TransferManager] how to connect AWS S3 client
    * @param objectAcl Option[CannedAccessControlList] ACL that all uploaded objects should have
    * @param sseAlgorithm Option[String] Server Side Encryption algorithm
    * @return Stream[ F, S3Store[F] ] stream with one S3Store, AmazonS3 client will disconnect once stream is done.
    */
<<<<<<< HEAD
  def apply[F[_]](functor: F[TransferManager], objectAcl: Option[CannedAccessControlList], sseAlgorithm: Option[String], blockingExecutionContext: ExecutionContext)(implicit F: Concurrent[F], CS: ContextShift[F])
  : Stream[F, S3Store[F]] = {
    fs2.Stream.bracket(functor)(tm => F.delay(tm.shutdownNow())).flatMap {
      tm => {
        fs2.Stream.eval(F.delay(S3Store[F](tm, objectAcl, sseAlgorithm, blockingExecutionContext)))
      }
    }
  }
=======
  def apply[F[_]](functor: F[TransferManager], objectAcl: Option[CannedAccessControlList], sseAlgorithm: Option[String], blocker: Blocker)(implicit F: Concurrent[F], CS: ContextShift[F]): Stream[F, S3Store[F]] =
    fs2.Stream.bracket(functor)(tm => F.delay(tm.shutdownNow())).map(tm => new S3Store[F](tm, objectAcl, sseAlgorithm, blocker))
>>>>>>> 86bc933e

}<|MERGE_RESOLUTION|>--- conflicted
+++ resolved
@@ -18,11 +18,7 @@
 
 import java.io.{InputStream, PipedInputStream, PipedOutputStream}
 
-<<<<<<< HEAD
-import cats.effect.{Concurrent, ContextShift}
-=======
 import cats.effect.{Blocker, Concurrent, ContextShift}
->>>>>>> 86bc933e
 import cats.syntax.functor._
 import cats.syntax.flatMap._
 import fs2.{Chunk, Pipe, Stream}
@@ -34,13 +30,7 @@
 
 final class S3Store[F[_]](transferManager: TransferManager, objectAcl: Option[CannedAccessControlList] = None, sseAlgorithm: Option[String] = None, blocker: Blocker)(implicit F: Concurrent[F], CS: ContextShift[F]) extends Store[F] {
 
-<<<<<<< HEAD
-final case class S3Store[F[_]](transferManager: TransferManager, objectAcl: Option[CannedAccessControlList] = None, sseAlgorithm: Option[String] = None, blockingExecutionContext: ExecutionContext)(implicit F: Concurrent[F], CS: ContextShift[F]) extends Store[F] {
-
-  final val s3: AmazonS3 = transferManager.getAmazonS3Client
-=======
   val s3: AmazonS3 = transferManager.getAmazonS3Client
->>>>>>> 86bc933e
 
   private def _chunk(ol: ObjectListing): Chunk[Path] = {
     val dirs: Chunk[Path] = Chunk.seq(ol.getCommonPrefixes.asScala.map(s =>
@@ -62,11 +52,7 @@
       // to unfold the stream we need to emit a Chunk for the current ObjectListing received from state function
       // if returned ObjectListing is not truncated we emit the last Chunk and set up state function to return None
       // and stop unfolding in the next iteration
-<<<<<<< HEAD
-      getObjectListing => CS.evalOn(blockingExecutionContext)(F.delay{
-=======
       getObjectListing => blocker.delay{
->>>>>>> 86bc933e
         getObjectListing().map { ol =>
           if (ol.isTruncated)
             (_chunk(ol), () => Option(s3.listNextBatchOfObjects(ol)))
@@ -78,13 +64,8 @@
   }
 
   override def get(path: Path, chunkSize: Int): Stream[F, Byte] = {
-<<<<<<< HEAD
-    val is: F[InputStream] = CS.evalOn(blockingExecutionContext)(F.delay(s3.getObject(path.root, path.key).getObjectContent))
-    fs2.io.readInputStream(is, chunkSize, closeAfterUse = true, blockingExecutionContext = blockingExecutionContext)
-=======
     val is: F[InputStream] = blocker.delay(s3.getObject(path.root, path.key).getObjectContent)
     fs2.io.readInputStream(is, chunkSize, closeAfterUse = true, blocker = blocker)
->>>>>>> 86bc933e
   }
 
   override def put(path: Path): Pipe[F, Byte, Unit] = { in =>
@@ -95,11 +76,7 @@
     }
 
     val consume: ((PipedOutputStream, PipedInputStream)) => Stream[F, Unit] = ios => {
-<<<<<<< HEAD
-      val putToS3 = Stream.eval(CS.evalOn(blockingExecutionContext)(F.delay {
-=======
       val putToS3 = Stream.eval(blocker.delay{
->>>>>>> 86bc933e
         val meta = new ObjectMetadata()
         path.size.foreach(meta.setContentLength)
         sseAlgorithm.foreach(meta.setSSEAlgorithm)
@@ -127,22 +104,14 @@
     _ <- remove(src)
   } yield ()
 
-<<<<<<< HEAD
-  override def copy(src: Path, dst: Path): F[Unit] = CS.evalOn(blockingExecutionContext)(F.delay {
-=======
   override def copy(src: Path, dst: Path): F[Unit] = blocker.delay {
->>>>>>> 86bc933e
     val meta = new ObjectMetadata()
     sseAlgorithm.foreach(meta.setSSEAlgorithm)
     val req = new CopyObjectRequest(src.root, src.key, dst.root, dst.key).withNewObjectMetadata(meta)
     transferManager.copy(req).waitForCompletion()
   })
 
-<<<<<<< HEAD
-  override def remove(path: Path): F[Unit] = CS.evalOn(blockingExecutionContext)(F.delay(s3.deleteObject(path.root, path.key)))
-=======
   override def remove(path: Path): F[Unit] = blocker.delay(s3.deleteObject(path.root, path.key))
->>>>>>> 86bc933e
 }
 
 object S3Store {
@@ -153,11 +122,7 @@
     * @param encrypt Boolean true to force all writes to use SSE algorithm ObjectMetadata.AES_256_SERVER_SIDE_ENCRYPTION
     * @return Stream[ F, S3Store[F] ] stream with one S3Store, AmazonS3 client will disconnect once stream is done.
     */
-<<<<<<< HEAD
-  def apply[F[_] : ContextShift](functor: F[TransferManager], encrypt: Boolean, blockingExecutionContext: ExecutionContext)(implicit F: Concurrent[F]): Stream[F, S3Store[F]] = {
-=======
   def apply[F[_] : ContextShift](functor: F[TransferManager], encrypt: Boolean, blocker: Blocker)(implicit F: Concurrent[F]): Stream[F, S3Store[F]] = {
->>>>>>> 86bc933e
     val opt = if (encrypt) Option(ObjectMetadata.AES_256_SERVER_SIDE_ENCRYPTION) else None
     apply(functor, None, opt, blocker)
   }
@@ -171,12 +136,8 @@
     * @param encrypt Boolean true to force all writes to use SSE algorithm ObjectMetadata.AES_256_SERVER_SIDE_ENCRYPTION
     * @return Stream[ F, S3Store[F] ] stream with one S3Store, AmazonS3 client will disconnect once stream is done.
     */
-<<<<<<< HEAD
-  def apply[F[_] : ContextShift](encrypt: Boolean, blockingExecutionContext: ExecutionContext)(implicit F: Concurrent[F]): Stream[F, S3Store[F]] = {
-=======
 
   def apply[F[_] : ContextShift](encrypt: Boolean, blocker: Blocker)(implicit F: Concurrent[F]): Stream[F, S3Store[F]] = {
->>>>>>> 86bc933e
     val opt = if (encrypt) Option(ObjectMetadata.AES_256_SERVER_SIDE_ENCRYPTION) else None
     apply(F.delay(TransferManagerBuilder.standard().build()), None, opt, blocker)
   }
@@ -190,14 +151,9 @@
     * @param sseAlgorithm SSE algorithm, ObjectMetadata.AES_256_SERVER_SIDE_ENCRYPTION is recommended.
     * @return Stream[ F, S3Store[F] ] stream with one S3Store, AmazonS3 client will disconnect once stream is done.
     */
-<<<<<<< HEAD
-  def apply[F[_] : ContextShift](sseAlgorithm: String, blockingExecutionContext: ExecutionContext)(implicit F: Concurrent[F]): Stream[F, S3Store[F]] =
-    apply(F.delay(TransferManagerBuilder.standard().build()), None, Option(sseAlgorithm), blockingExecutionContext)
-=======
   def apply[F[_] : ContextShift](sseAlgorithm: String, blocker: Blocker)(implicit F: Concurrent[F]): Stream[F, S3Store[F]] =
     apply(F.delay(TransferManagerBuilder.standard().build()), None, Option(sseAlgorithm), blocker)
 
->>>>>>> 86bc933e
 
 
   /**
@@ -208,13 +164,8 @@
     *
     * @return Stream[ F, S3Store[F] ] stream with one S3Store, AmazonS3 client will disconnect once stream is done.
     */
-<<<<<<< HEAD
-  def apply[F[_] : ContextShift](blockingExecutionContext: ExecutionContext)(implicit F: Concurrent[F]): Stream[F, S3Store[F]] =
-    apply(F.delay(TransferManagerBuilder.standard().build()), None, None, blockingExecutionContext)
-=======
   def apply[F[_] : ContextShift](blocker: Blocker)(implicit F: Concurrent[F]): Stream[F, S3Store[F]] =
     apply(F.delay(TransferManagerBuilder.standard().build()), None, None, blocker)
->>>>>>> 86bc933e
 
 
 
@@ -225,19 +176,8 @@
     * @param sseAlgorithm Option[String] Server Side Encryption algorithm
     * @return Stream[ F, S3Store[F] ] stream with one S3Store, AmazonS3 client will disconnect once stream is done.
     */
-<<<<<<< HEAD
-  def apply[F[_]](functor: F[TransferManager], sseAlgorithm: Option[String], blockingExecutionContext: ExecutionContext)(implicit F: Concurrent[F], CS: ContextShift[F])
-  : Stream[F, S3Store[F]] = {
-    fs2.Stream.bracket(functor)(tm => F.delay(tm.shutdownNow())).flatMap {
-      tm => {
-        fs2.Stream.eval(F.delay(S3Store[F](tm, None, sseAlgorithm, blockingExecutionContext)))
-      }
-    }
-  }
-=======
   def apply[F[_]](functor: F[TransferManager], sseAlgorithm: Option[String], blocker: Blocker)(implicit F: Concurrent[F], CS: ContextShift[F]): Stream[F, S3Store[F]] =
     fs2.Stream.bracket(functor)(tm => F.delay(tm.shutdownNow())).map(tm => new S3Store[F](tm, None, sseAlgorithm, blocker))
->>>>>>> 86bc933e
 
   /**
     * Safely initialize S3Store and shutdown Amazon S3 client upon finish.
@@ -246,18 +186,7 @@
     * @param sseAlgorithm Option[String] Server Side Encryption algorithm
     * @return Stream[ F, S3Store[F] ] stream with one S3Store, AmazonS3 client will disconnect once stream is done.
     */
-<<<<<<< HEAD
-  def apply[F[_]](functor: F[TransferManager], objectAcl: Option[CannedAccessControlList], sseAlgorithm: Option[String], blockingExecutionContext: ExecutionContext)(implicit F: Concurrent[F], CS: ContextShift[F])
-  : Stream[F, S3Store[F]] = {
-    fs2.Stream.bracket(functor)(tm => F.delay(tm.shutdownNow())).flatMap {
-      tm => {
-        fs2.Stream.eval(F.delay(S3Store[F](tm, objectAcl, sseAlgorithm, blockingExecutionContext)))
-      }
-    }
-  }
-=======
   def apply[F[_]](functor: F[TransferManager], objectAcl: Option[CannedAccessControlList], sseAlgorithm: Option[String], blocker: Blocker)(implicit F: Concurrent[F], CS: ContextShift[F]): Stream[F, S3Store[F]] =
     fs2.Stream.bracket(functor)(tm => F.delay(tm.shutdownNow())).map(tm => new S3Store[F](tm, objectAcl, sseAlgorithm, blocker))
->>>>>>> 86bc933e
 
 }